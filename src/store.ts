import type { Redis } from 'ioredis';

import type { BoundingBox } from './bbox.js';
import { logger } from './logger.js';
import type { TileInfo } from './tiling.js';
import { tileKey } from './tiling.js';

type PresenceState = 'present' | 'missing';

interface PresenceEntry {
  state: PresenceState;
  expiresAt: number;
}

type PresenceListener = () => void;

class TilePresenceCache {
  private readonly entries = new Map<string, Map<string, PresenceEntry>>();

  private readonly listeners = new Map<string, Set<PresenceListener>>();

  constructor(private readonly defaultMissingTtlMs: number) {}

  private getAmenityEntries(amenity: string): Map<string, PresenceEntry> {
    let amenityEntries = this.entries.get(amenity);
    if (!amenityEntries) {
      amenityEntries = new Map();
      this.entries.set(amenity, amenityEntries);
    }
    return amenityEntries;
  }

  private fullKey(amenity: string, tileHash: string): string {
    return `${amenity}:${tileHash}`;
  }

  private clearIfExpired(amenity: string, tileHash: string, entry: PresenceEntry | undefined): PresenceEntry | undefined {
    if (!entry) {
      return undefined;
    }
    if (entry.expiresAt > Date.now()) {
      return entry;
    }
    const amenityEntries = this.entries.get(amenity);
    amenityEntries?.delete(tileHash);
    if (amenityEntries && amenityEntries.size === 0) {
      this.entries.delete(amenity);
    }
    return undefined;
  }

  public markPresent(amenity: string, tileHash: string, expiresAt: number): void {
    const entry: PresenceEntry = { state: 'present', expiresAt };
    this.getAmenityEntries(amenity).set(tileHash, entry);
    this.notify(amenity, tileHash);
  }

  public markMissing(amenity: string, tileHash: string, ttlMs?: number): void {
    const duration = Math.max(1, Math.floor(ttlMs ?? this.defaultMissingTtlMs));
    const entry: PresenceEntry = { state: 'missing', expiresAt: Date.now() + duration };
    this.getAmenityEntries(amenity).set(tileHash, entry);
  }

  public get(amenity: string, tileHash: string): PresenceEntry | undefined {
    const amenityEntries = this.entries.get(amenity);
    if (!amenityEntries) {
      return undefined;
    }
    const entry = amenityEntries.get(tileHash);
    return this.clearIfExpired(amenity, tileHash, entry);
  }

  private addListener(key: string, listener: PresenceListener): void {
    const existing = this.listeners.get(key);
    if (existing) {
      existing.add(listener);
    } else {
      this.listeners.set(key, new Set([listener]));
    }
  }

  private removeListener(key: string, listener: PresenceListener): void {
    const existing = this.listeners.get(key);
    if (!existing) {
      return;
    }
    existing.delete(listener);
    if (existing.size === 0) {
      this.listeners.delete(key);
    }
  }

  private notify(amenity: string, tileHash: string): void {
    const key = this.fullKey(amenity, tileHash);
    const listeners = this.listeners.get(key);
    if (!listeners) {
      return;
    }
    this.listeners.delete(key);
    for (const listener of listeners) {
      try {
        listener();
      } catch {
        // ignore listener errors
      }
    }
  }

  public waitForPresent(amenity: string, tileHash: string, timeoutMs: number): Promise<void> {
    const existing = this.get(amenity, tileHash);
    if (existing?.state === 'present') {
      return Promise.resolve();
    }

    const waitDuration = Math.max(0, Math.floor(timeoutMs));
    const key = this.fullKey(amenity, tileHash);

    return new Promise((resolve) => {
      let settled = false;
      let timeout: NodeJS.Timeout | undefined;

      const complete = () => {
        if (settled) {
          return;
        }
        settled = true;
        if (timeout) {
          clearTimeout(timeout);
        }
        this.removeListener(key, complete);
        resolve();
      };

      if (waitDuration > 0) {
        timeout = setTimeout(complete, waitDuration);
      }

      this.addListener(key, complete);
      const current = this.get(amenity, tileHash);
      if (current?.state === 'present') {
        complete();
      }
    });
  }

  public getDefaultMissingTtl(): number {
    return this.defaultMissingTtlMs;
  }
}

export interface CachedTile {
  tile: TileInfo;
  payload: OverpassTilePayload;
  stale: boolean;
}

export interface OverpassElement {
  type: 'node' | 'way' | 'relation';
  id: number;
  lat?: number;
  lon?: number;
  tags?: Record<string, string>;
  nodes?: number[];
  members?: Array<{ type: 'node' | 'way' | 'relation'; ref: number; role: string }>;
}

export interface OverpassResponse {
  version?: number;
  generator?: string;
  osm3s?: Record<string, unknown>;
  elements: OverpassElement[];
}

export interface OverpassTilePayload {
  response: OverpassResponse;
  fetchedAt: number;
  expiresAt: number;
}

export interface TileStoreOptions {
  ttlSeconds: number;
  swrSeconds: number;
}

const amenityKey = (amenity: string): string => amenity.trim().toLowerCase();

export class TileStore {
  private readonly presence: TilePresenceCache;

  constructor(private readonly redis: Redis, private readonly options: TileStoreOptions) {
    const missingTtl = Math.max(250, Math.min(2000, options.swrSeconds * 1000));
    this.presence = new TilePresenceCache(missingTtl);
  }

  public async readTiles(tiles: TileInfo[], amenity: string): Promise<Map<string, CachedTile>> {
    const amenitySuffix = amenityKey(amenity);
    const keys = tiles.map((tile) => tileKey(tile.hash, amenitySuffix));
    const values = await this.redis.mget(keys);
    const now = Date.now();

    const result = new Map<string, CachedTile>();

    let hits = 0;
    let misses = 0;
    let staleCount = 0;

    tiles.forEach((tile, index) => {
      const value = values[index];
      if (!value) {
        misses += 1;
        this.presence.markMissing(amenitySuffix, tile.hash);
        return;
      }

      try {
        const payload = JSON.parse(value) as OverpassTilePayload;
        const stale = payload.expiresAt < now;
        result.set(tile.hash, { tile, payload, stale });
        this.presence.markPresent(amenitySuffix, tile.hash, payload.expiresAt);
        hits += 1;
        if (stale) {
          staleCount += 1;
        }
      } catch {
        result.delete(tile.hash);
        misses += 1;
        this.presence.markMissing(amenitySuffix, tile.hash);
      }
    });

    logger.info(
      {
        tiles: tiles.map((t) => t.hash),
        hits,
        misses,
        stale: staleCount,
        amenity: amenitySuffix
      },
      'redis tile read'
    );

    return result;
  }

  public async writeTile(tile: TileInfo, response: OverpassResponse, amenity: string): Promise<void> {
    await this.writeTiles([{ tile, response }], amenity);
  }

  public async writeTiles(
    entries: Array<{ tile: TileInfo; response: OverpassResponse }>,
    amenity: string
  ): Promise<void> {
    if (entries.length === 0) {
      return;
    }

    const now = Date.now();
    const expiryMs = (this.options.ttlSeconds + this.options.swrSeconds) * 1000;
    const amenitySuffix = amenityKey(amenity);
    const pipeline = this.redis.pipeline();
    const tileHashes: string[] = [];

    for (const { tile, response } of entries) {
      const payload: OverpassTilePayload = {
        response,
        fetchedAt: now,
        expiresAt: now + this.options.ttlSeconds * 1000
      };
      tileHashes.push(tile.hash);
      pipeline.set(tileKey(tile.hash, amenitySuffix), JSON.stringify(payload), 'PX', expiryMs);
    }

    const results = await pipeline.exec();
    for (const [error] of results ?? []) {
      if (error) {
        throw error;
      }
    }

    const logContext: Record<string, unknown> = {
      tiles: tileHashes,
      count: tileHashes.length,
      expiresAt: now + this.options.ttlSeconds * 1000,
      ttlSeconds: this.options.ttlSeconds,
      swrSeconds: this.options.swrSeconds,
      amenity: amenitySuffix
    };

    if (tileHashes.length === 1) {
      logContext.tile = tileHashes[0];
    }

<<<<<<< HEAD
    logger.info(logContext, 'redis tile write');
=======
    this.presence.markPresent(amenitySuffix, tile.hash, payload.expiresAt);

    logger.info(
      {
        tile: tile.hash,
        expiresAt: payload.expiresAt,
        ttlSeconds: this.options.ttlSeconds,
        swrSeconds: this.options.swrSeconds,
        amenity: amenitySuffix
      },
      'redis tile write'
    );
>>>>>>> bc829581
  }

  public async readTile(tile: TileInfo, amenity: string): Promise<CachedTile | undefined> {
    const amenitySuffix = amenityKey(amenity);
    const known = this.presence.get(amenitySuffix, tile.hash);
    if (known?.state === 'missing') {
      return undefined;
    }

    const key = tileKey(tile.hash, amenitySuffix);
    const value = await this.redis.get(key);
    if (!value) {
      this.presence.markMissing(amenitySuffix, tile.hash);
      return undefined;
    }
    try {
      const payload = JSON.parse(value) as OverpassTilePayload;
      const stale = payload.expiresAt < Date.now();
      this.presence.markPresent(amenitySuffix, tile.hash, payload.expiresAt);
      return { tile, payload, stale };
    } catch {
      this.presence.markMissing(amenitySuffix, tile.hash);
      return undefined;
    }
  }

  public async withRefreshLock(tile: TileInfo, amenity: string, handler: () => Promise<void>): Promise<void> {
    const keyAmenity = amenityKey(amenity);
    const lockKey = `${tileKey(tile.hash, keyAmenity)}:lock`;
    const acquired = await this.redis.set(lockKey, '1', 'PX', this.options.swrSeconds * 1000, 'NX');
    if (!acquired) {
      logger.debug({ tile: tile.hash, amenity: keyAmenity }, 'redis refresh lock skipped');
      return;
    }

    logger.debug({ tile: tile.hash, amenity: keyAmenity }, 'redis refresh lock acquired');
    try {
      await handler();
    } finally {
      await this.redis.del(lockKey);
      logger.debug({ tile: tile.hash, amenity: keyAmenity }, 'redis refresh lock released');
    }
  }

  public async withMissLock(
    tile: TileInfo,
    amenity: string,
    handler: () => Promise<void>,
    ttlMs = 10000
  ): Promise<'fetched' | 'waited'> {
    const keyAmenity = amenityKey(amenity);
    const inflightKey = `${tileKey(tile.hash, keyAmenity)}:inflight`;
    const acquired = await this.redis.set(inflightKey, '1', 'PX', ttlMs, 'NX');
    if (!acquired) {
      const existing = await this.readTile(tile, amenity);
      if (existing) {
        return 'waited';
      }

      const ttl = await this.redis.pttl(inflightKey);
      const waitDuration = ttl > 0 ? Math.max(ttl, 1) : Math.min(ttlMs, this.presence.getDefaultMissingTtl());
      await this.presence.waitForPresent(keyAmenity, tile.hash, waitDuration);
      return 'waited';
    }

    try {
      await handler();
      return 'fetched';
    } finally {
      await this.redis.del(inflightKey);
    }
  }
}

export const filterElementsByBbox = (elements: OverpassElement[], bbox: BoundingBox): OverpassElement[] => {
  return elements.filter((element) => {
    if (element.type === 'node') {
      if (typeof element.lat !== 'number' || typeof element.lon !== 'number') {
        return false;
      }

      return (
        element.lat >= bbox.south &&
        element.lat <= bbox.north &&
        element.lon >= bbox.west &&
        element.lon <= bbox.east
      );
    }

    return true;
  });
};<|MERGE_RESOLUTION|>--- conflicted
+++ resolved
@@ -290,9 +290,6 @@
       logContext.tile = tileHashes[0];
     }
 
-<<<<<<< HEAD
-    logger.info(logContext, 'redis tile write');
-=======
     this.presence.markPresent(amenitySuffix, tile.hash, payload.expiresAt);
 
     logger.info(
@@ -305,7 +302,6 @@
       },
       'redis tile write'
     );
->>>>>>> bc829581
   }
 
   public async readTile(tile: TileInfo, amenity: string): Promise<CachedTile | undefined> {
